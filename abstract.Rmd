---
title : "Probing 3'UTRs as modular regulators of gene expression"
output: 
  bookdown::pdf_book:
    includes:
      in_header: authors.tex
    template: "./formatting/template.tex"
    toc: false
    keep_tex : TRUE
bibliography: "./references/chimeraProject.bib"
biblio-style: "apalike"
link-citations: true
  
---

```{r, echo = FALSE, warning = FALSE, message = FALSE}
knitr::opts_chunk$set(echo = FALSE, warning = FALSE, message = FALSE)
library(bookdown)
```
\begin{abstract}
Genes are commonly abstracted into a coding sequence and cis-regulatory elements (CREs), such as promoter and terminator regions, and short sequence motifs within these regions.
Modern cloning techniques allow easy assembly of synthetic genetic constructs from discrete cis-regulatory modules.
However, it is unclear how much the contributions of CREs to gene expression depend on other CREs in the host gene.
Using budding yeast, we probe the extent of composability, or independent effects, of distinct CREs.
We confirm that the quantitative effect of a terminator on gene expression depends on both promoter and coding sequence.
<<<<<<< HEAD
We then explore whether individual cis-regulatory motifs within terminator regions display similar context dependence, focusing on putative regulatory motifs inferred using transcriptome-wide datasets of mRNA decay.
We construct a library of diverse reporter genes, consisting of different combinations of motifs within various terminator contexts, paired with different promoters, to test the extent of composability. 
Our results show that the effect of a motif on RNA abundance depends both on its host terminator, and also on the associated promoter sequence.
Consequently, this emphasises the need for improved motif inference algorithms that include both local and global context effects, which in turn could aid researchers in the accurate use of diverse CREs for the engineering of synthetic genetic constructs. 
=======
Next, we explore whether individual cis-regulatory motifs within terminator regions display similar context dependence.
We focus on suspected protein binding motifs in mRNA transcript 3'UTRs, inferred from transcriptome-wide datasets of mRNA decay.
Then we create reporter constructs with different combinations of inserted or removed motifs in 3 different terminator contexts, each expressed from 3 different promoters.
Our results show that the effects of short CREs depend both on their host terminator, and also on the paired promoter at the opposite end of the coding sequence.
Observations that the same CRE can regulate gene expression differently in different host genes suggests that complex regulatory patterns are ubiquitous and need to be accounted for in designing synthetic genes.
Our results emphasise the need for improved CRE search algorithms that include both local and global context effects.
>>>>>>> 76210cbe
\end{abstract}<|MERGE_RESOLUTION|>--- conflicted
+++ resolved
@@ -23,17 +23,8 @@
 However, it is unclear how much the contributions of CREs to gene expression depend on other CREs in the host gene.
 Using budding yeast, we probe the extent of composability, or independent effects, of distinct CREs.
 We confirm that the quantitative effect of a terminator on gene expression depends on both promoter and coding sequence.
-<<<<<<< HEAD
 We then explore whether individual cis-regulatory motifs within terminator regions display similar context dependence, focusing on putative regulatory motifs inferred using transcriptome-wide datasets of mRNA decay.
 We construct a library of diverse reporter genes, consisting of different combinations of motifs within various terminator contexts, paired with different promoters, to test the extent of composability. 
 Our results show that the effect of a motif on RNA abundance depends both on its host terminator, and also on the associated promoter sequence.
 Consequently, this emphasises the need for improved motif inference algorithms that include both local and global context effects, which in turn could aid researchers in the accurate use of diverse CREs for the engineering of synthetic genetic constructs. 
-=======
-Next, we explore whether individual cis-regulatory motifs within terminator regions display similar context dependence.
-We focus on suspected protein binding motifs in mRNA transcript 3'UTRs, inferred from transcriptome-wide datasets of mRNA decay.
-Then we create reporter constructs with different combinations of inserted or removed motifs in 3 different terminator contexts, each expressed from 3 different promoters.
-Our results show that the effects of short CREs depend both on their host terminator, and also on the paired promoter at the opposite end of the coding sequence.
-Observations that the same CRE can regulate gene expression differently in different host genes suggests that complex regulatory patterns are ubiquitous and need to be accounted for in designing synthetic genes.
-Our results emphasise the need for improved CRE search algorithms that include both local and global context effects.
->>>>>>> 76210cbe
 \end{abstract}