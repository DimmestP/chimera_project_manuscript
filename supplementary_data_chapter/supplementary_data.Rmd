--- conflicted
+++ resolved
@@ -8,7 +8,7 @@
 
 
 ```{r hlife-variance-table}
-knitr::kable(tibble(CRE = c("Codon Usage", "Motifs", "3'UTR Length"), Individual = c("42.0%", "3.2%", "0.6%"), Drop = c("-40.5%", "-1.6%", "0.0%"), Cumulative = c("42.0%", "43.7%", "43.7%")), caption = "\\textbf{Variance explained by each type of CRE in the half life model applied to data from Chan et al.} Variance explained was estimated in 3 different ways. The individual variance explained by a linear model containing each type of CRE on its own.  The drop in variance explained when one type of CRE is removed from the full model. The cumulative variance explained when each CRE is added to the linear model in sequence; starting with codon usage, then adding motifs and finally 3'UTR length.", format = "latex")  %>%
+knitr::kable(tibble(CRE = c("Codon Usage", "Motifs", "3'UTR Length"), Individual = c("42.0%", "3.2%", "0.6%"), Drop = c("-40.5%", "-1.6%", "0.0%"), Cumulative = c("42.0%", "43.7%", "43.7%")), caption = "\\textbf{Variance explained by each type of CRE in the half-life model applied to data from Chan et al.} Variance explained was estimated in 3 different ways. The individual variance explained by a linear model containing each type of CRE on its own.  The drop in variance explained when one type of CRE is removed from the full model. The cumulative variance explained when each CRE is added to the linear model in sequence; starting with codon usage, then adding motifs and finally 3'UTR length.", format = "latex")  %>%
   kableExtra::kable_styling(latex_options = "hold_position")
 ```
 
@@ -20,7 +20,7 @@
 ```{r HWNCAUUWY-motif-coef}
 read.csv(here("./supplementary_data_chapter/data/HWNCAUUWY_shortlisted_motif_table.csv")) %>%
   dplyr::transmute(Motif = term,  `Total Count` = total_count, Coef = estimate, `p.value`) %>%
-knitr::kable(format = "latex", caption="\\textbf{Selecting the HWNCAUUWY motif, TTTCATTTC}. Summary of the number of occurences and contributions to a linear model predecting half life for each possible version of the HWNCAUUWY motif.")  %>%
+knitr::kable(format = "latex", caption="\\textbf{Selecting the HWNCAUUWY motif, TTTCATTTC}. Summary of the number of occurences and contributions to a linear model predecting half-life for each possible version of the HWNCAUUWY motif.")  %>%
   kableExtra::kable_styling(latex_options = "hold_position")
 ```
 
@@ -29,7 +29,7 @@
 ```{r TGTAHMNTA-motif-coef}
 read.csv(here("./supplementary_data_chapter/data/UGUAHMNUA_shortlisted_motif_table.csv")) %>%
   dplyr::transmute(Motif = term,  `Total Count` = total_count, Coef = estimate, `p.value`)  %>%
-knitr::kable(format = "latex", caption = "\\textbf{Selecting the UGUAHMNUA motif, TGTACAATA}. Summary of the number of occurences and contributions to a linear model predecting half life for each possible version of the UGUAHMNUA motif.")  %>%
+knitr::kable(format = "latex", caption = "\\textbf{Selecting the UGUAHMNUA motif, TGTACAATA}. Summary of the number of occurences and contributions to a linear model predecting half-life for each possible version of the UGUAHMNUA motif.")  %>%
   kableExtra::kable_styling(latex_options = "hold_position")
 ```
 
@@ -38,13 +38,10 @@
 minimum_free_energy <- readr::read_csv(here::here("./supplementary_data_chapter/data/terminator_mfe.csv"))
 knitr::kable(minimum_free_energy, caption = "\\textbf{Table showing minimum free energies of 3'UTR constructs with inserted/deleted motifs.}", format = "latex")  %>%
   kableExtra::kable_styling(latex_options = "hold_position")
-<<<<<<< HEAD
 ```
 
 ```{r motif-position-histograms, fig.cap="\\textbf{Relative positions of ATATTC, TGTAHMNUA and HWNCAUUWY motifs in native 3'UTRs.}", fig.align='center'}
 knitr::include_graphics(here("supplementary_data_chapter/figures/motif_position_histograms.png"), dpi = 300) 
-=======
->>>>>>> b6af0259
 ```
 
 ```{r chimera-qpcr-primers-table}
