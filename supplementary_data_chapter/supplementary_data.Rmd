# Supplementary Data
\makeatletter
\renewcommand{\fnum@figure}{Figure S\thefigure}
\makeatother
\setcounter{figure}{0}
## Motif effects on transcript expression is repeated in protein expression data

The effects of motif presence on protein expression was investigate with a platereader assay detecting the fluorescence of the mCherry reporter gene on the pRPS3-tRPS3 and pTSA1-tTSA1 constructs.
The right column in Figure \@ref(fig:protein-verse-RNA-plot) confirms that motif effects can be detected in protein expression expression alone.
Comparing the corresponding RNA abundance levels, left column of Figure \@ref(fig:protein-verse-RNA-plot), the same effects of the motifs on transcript abundance are seen in protein expression, together with the same context dependence. 

```{r protein-verse-RNA-plot, fig.cap="\\textbf{Motif contributions to protein abundance correlate with RNA abundance}. (\\textbf{Left}) Fold changes in mRNA abundance for all terminator constructs in the pRPS3-tRPS3 and pTSA1-tTSA1 pairings. (\\textbf{Right}) mCherry fluorescence at the maximum growth rate for all terminator constructs in the pRPS3-tRPS3 and pTSA1-tTSA1 pairings.", out.width='60%', fig.align='center'}
knitr::include_graphics(here("supplementary_data_chapter/figures/RPS3_TSA1_PIR1_protein_and_RNA_plot.png"))
```

<<<<<<< HEAD
## Investigating the effects of cis-regulatory motifs in the 3'UTR using 5PSeq
We used high-throughput 5PSeq (HT-5Pseq) technique to investigate whether modifications of 3’ UTRs influence the process of 5’-3’ co-translational degradation of mRNA, which can also serve as a proxy of translation process (Zhang & Pelechano 2020), and modify ribosome stalling in the 3’-end region of coding sequence.
The 5PSeq method allows to investigate the process of  5’-3’ degradation of mRNA by capturing only de-capped 5’ ends of mRNA molecules, and at the same time – the polyadenylated 3’ ends.
We generated sequencing reads with insert sizes up to 600 bp, which included entire 3’UTRs and up to 400 bp of coding sequence.  

The distributions of 5’ ends did not differ significantly between the samples.
There were major differences between distributions of 3’ ends between different constructs corresponding to different polyadenylation sites (figure \@ref(fig:alt-polyA-5PSeq)).
In all modified 3’ UTRs we observed additional poly(A) sites at 44 nt and 56 nt from STOP codon, which corresponds to 35 nt and 47 nt in WT 3’ UTR.
Secondly, we observed differences in the distribution of poly(A) sites between modified 3’UTRs with different motifs inserted.
Poly(A) sites located 44 nt and 56 nt from STOP codon are more abundant in tRPS3-mod0 compared to tRPS3-modA, with tRPS3-modB between them.
Poly(A) site at 67 nt is pronounced only in tRPS3-mod0 and at 74 nt is especially visible in tRPS3-modA and at 80 nt in tRPS3-modB.
The differences could be caused either by new polyadenylation signals introduced into the 3’ UTR or by increased stability of these isoforms conferred by addition of new motifs.  

```{r alt-polyA-5PSeq, fig.cap="\\textbf{Inserting motifs into native RPS3 termintors may cause alternative polyadenylation.} Relative polyadenylation site usage of transcripts signaled for decay for pRPS3-tRPS3 constructs, acquired using using 5PSeq.", out.width='80%', fig.align='center'}
knitr::include_graphics(here("supplementary_data_chapter/figures/alternative_polyadenylation_RPS3_5PSeq.png"))
```

## Selecting the HWNCAUUWY motif, TTTCATTTC

```{r TGTACAATA_motif_coef}
TGTACAATA_motif_table <- read.csv(here("./supplementary_data_chapter/data/HWNCAUUWY_shortlisted_motif_table.csv")) %>%
  rename("term" = "Motif", "total_count" = "Total Count")
knitr::kable(TGTACAATA_motif_table)
```

## Selecting the UGUAHMNUA motif, TGTACAAUA

```{r TTTCATTTC_motif_coef}
TTTCATTTC_motif_table <- read.csv(here("./supplementary_data_chapter/data/UGUAHMNUA_shortlisted_motif_table.csv")) %>%
  rename("term" = "Motif", "total_count" = "Total Count")
knitr::kable(TTTCATTTC_motif_table)
```

=======
>>>>>>> 635fa07b
## Comparison of whole-genome ATATTC motif effect vs. reporter-gene ATATTC motif effect
- Comparison of our qPCR data of modB with that of Cheng et al. (2017)

## Secondary structure prediction of RPS3 and PIR1 3'UTR native and modified designs
```{r secondary-structure-RPS3, fig.cap="\\textbf{Designs of modified RPS3 3'UTRs aimed at minimsing disruption to the secondary structure.} The computed minimum fre energy (MFE) and the corresponding structure result using RNAfold. The modified 3'UTRs were designed, taking into consideration the MFE, and tailoring designs that would result in minimal change to the MFE.", fig.align='center'}
knitr::include_graphics(here("supplementary_data_chapter/figures/secondary_structures_rps3_small.png"), dpi = 300)
```

```{r secondary-structure-TSA1, fig.cap="\\textbf{Designs of modified RPS3 3'UTRs aimed at minimsing disruption to the secondary structure.}", fig.align='center'}
knitr::include_graphics(here("supplementary_data_chapter/figures/secondary_structures_tsa1_small.png"), dpi = 300)
```

```{r secondary-structure-PIR1, fig.cap="\\textbf{Designs of modified RPS3 3'UTRs aimed at minimsing disruption to the secondary structure.}", fig.align='center'}
knitr::include_graphics(here("supplementary_data_chapter/figures/secondary_structures_pir1_small.png"), dpi = 300)
```<|MERGE_RESOLUTION|>--- conflicted
+++ resolved
@@ -11,24 +11,6 @@
 
 ```{r protein-verse-RNA-plot, fig.cap="\\textbf{Motif contributions to protein abundance correlate with RNA abundance}. (\\textbf{Left}) Fold changes in mRNA abundance for all terminator constructs in the pRPS3-tRPS3 and pTSA1-tTSA1 pairings. (\\textbf{Right}) mCherry fluorescence at the maximum growth rate for all terminator constructs in the pRPS3-tRPS3 and pTSA1-tTSA1 pairings.", out.width='60%', fig.align='center'}
 knitr::include_graphics(here("supplementary_data_chapter/figures/RPS3_TSA1_PIR1_protein_and_RNA_plot.png"))
-```
-
-<<<<<<< HEAD
-## Investigating the effects of cis-regulatory motifs in the 3'UTR using 5PSeq
-We used high-throughput 5PSeq (HT-5Pseq) technique to investigate whether modifications of 3’ UTRs influence the process of 5’-3’ co-translational degradation of mRNA, which can also serve as a proxy of translation process (Zhang & Pelechano 2020), and modify ribosome stalling in the 3’-end region of coding sequence.
-The 5PSeq method allows to investigate the process of  5’-3’ degradation of mRNA by capturing only de-capped 5’ ends of mRNA molecules, and at the same time – the polyadenylated 3’ ends.
-We generated sequencing reads with insert sizes up to 600 bp, which included entire 3’UTRs and up to 400 bp of coding sequence.  
-
-The distributions of 5’ ends did not differ significantly between the samples.
-There were major differences between distributions of 3’ ends between different constructs corresponding to different polyadenylation sites (figure \@ref(fig:alt-polyA-5PSeq)).
-In all modified 3’ UTRs we observed additional poly(A) sites at 44 nt and 56 nt from STOP codon, which corresponds to 35 nt and 47 nt in WT 3’ UTR.
-Secondly, we observed differences in the distribution of poly(A) sites between modified 3’UTRs with different motifs inserted.
-Poly(A) sites located 44 nt and 56 nt from STOP codon are more abundant in tRPS3-mod0 compared to tRPS3-modA, with tRPS3-modB between them.
-Poly(A) site at 67 nt is pronounced only in tRPS3-mod0 and at 74 nt is especially visible in tRPS3-modA and at 80 nt in tRPS3-modB.
-The differences could be caused either by new polyadenylation signals introduced into the 3’ UTR or by increased stability of these isoforms conferred by addition of new motifs.  
-
-```{r alt-polyA-5PSeq, fig.cap="\\textbf{Inserting motifs into native RPS3 termintors may cause alternative polyadenylation.} Relative polyadenylation site usage of transcripts signaled for decay for pRPS3-tRPS3 constructs, acquired using using 5PSeq.", out.width='80%', fig.align='center'}
-knitr::include_graphics(here("supplementary_data_chapter/figures/alternative_polyadenylation_RPS3_5PSeq.png"))
 ```
 
 ## Selecting the HWNCAUUWY motif, TTTCATTTC
@@ -47,8 +29,7 @@
 knitr::kable(TTTCATTTC_motif_table)
 ```
 
-=======
->>>>>>> 635fa07b
+
 ## Comparison of whole-genome ATATTC motif effect vs. reporter-gene ATATTC motif effect
 - Comparison of our qPCR data of modB with that of Cheng et al. (2017)
 
