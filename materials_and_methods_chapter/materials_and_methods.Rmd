--- conflicted
+++ resolved
@@ -81,31 +81,18 @@
 
 We removed motifs that did not significantly contribute to half-life by using a greedy model selection algorithm that minimises the Akaike information criterion (AIC). 
 $$AIC = 2k - 2ln(\hat{L})$$
-<<<<<<< HEAD
 where $k$ is the number of parameters in the model and $\hat L$ is the maximum value of the likelihood function [@Akaike1998].
 We implement this motif comparison using the R function step [@Rstats; @Ripley2002],
 to iteratively add the motif which reduces the model's AIC the most until the penalty for adding news terms overcomes the benefit of including a new motif.
 This procedure was run on each decay data set independently. 
-=======
-where $k$ is the number of parameters in the model and $\hat L$ is the maximum value of the likelihood function.
-The AIC is an estimator for the prediction error of a model which also penalises models that have more parameters [@Akaike1998]. 
-Therefore, it can be used to compare models with different combinations of motifs and select ones that have the lowest error. 
-We implement this comparison using the R function step [@Rstats] [@Ripley2002]. 
-Step iteratively adds the motif which reduces the model's AIC the most until the penalty for adding news terms overcomes the benefit of including a new motif.
-Any motifs not included in the model at this point are removed.
-This procedure was ran on both decay datasets [@Chan2018] [@Sun2013]. 
->>>>>>> 85a83ce4
 
 The variance explained by each predictor in the linear model trained on the @Chan2018 dataset is estimated in three ways. First, the variance explained by three individual linear models each containing only one of the predicates is calculated. Then, we determine the reduction in variance explained when just one of the predicates is removed from full model. Finally, the increase in variance explained when each predicate is added to the model sequentially, starting with codon usage and ending with 3'UTR length, is reported.
 
-<<<<<<< HEAD
 We selected the specific versions of the consensus HWNCATTWY and TGTAHMNTA motifs by running separate linear models predicting half-life containing only the different versions of each consensus sequence. 
 Coefficients were deduced for the significant motif versions (Supplementary Table \ref{tab:TGTACAATA-motif-coef}, \ref{tab:TTTCATTTC-motif-coef}). 
 We chose instances with similar effect size, statistical significance, and number of occurences in native transcripts. 
 We chose TTTCATTTC for HWNCATTWY and for TGTAHMNTA chose TGTACAATA over TGTATATTA specifically to avoid the 5nt stretch also found in ATATTC.
-=======
-Finally, we selected the specific versions of the HWNCATTWY and TGTAHMNTA motifs by running separate linear models predicting half life containing only the different versions of each consensus sequence. Coefficients were deduced for the significant motif versions (Supplementary Table \ref{tab:TGTAHMNTA-motif-coef}, \ref{tab:HWNCAUUWY-motif-coef}). We chose instances with similar effect size, statistical significance, and number of occurences in native transcripts. We chose TTTCATTTC for HWNCATTWY and for TGTAHMNTA chose TGTACAATA over TGTATATTA specifically to avoid the 5nt stretch also found in ATATTC.
->>>>>>> 85a83ce4
+
 
 ## Design of modified 3'UTRs for testing the effects of mutated motifs
 
@@ -117,12 +104,8 @@
 Further modified 3'UTR-terminator designs were designed to incorporate individual motifs of interest previously identified, within the insertion sites described (Figure \@ref(fig:tRPS3-tTSA1-design-and-qpcr)A).
 
 We chose an alternative 3'UTR for screening the effects of inserting motifs of interest with by searching for characteristics similar to RPS3.
-<<<<<<< HEAD
 To this end, median-length 3'UTRs were extracted from the @Pelechano2013 dataset filtered for the following criteria; 1) does not contain any of the original 69 motifs of interest, 2) < 300 nt in length, 3) from a highly expressed gene, 4) synthesisable as a gBlock by our manufacturer (IDT)  **(Supplementary Table X)**.
 The 3'UTR from TSA1 met these criteria.
-=======
-To this end, median 3'UTRs were extracted from the @Pelechano2013 dataset filtered for the following criteria; 1) does not contain any of the original 69 motifs of interest, 2) < 300 nt in length and 3) in the top 5% most abundant genes according to @Nadal2019 single cell RNAseq dataset **(Supplementary Table X)**.
->>>>>>> 85a83ce4
 
 Similar to the modified RPS3 3'UTR-terminator designs, we designed three 9 nt motif insertion sites (M1, M2 and M3).
 The M1 was designed 21 nt downstream of the stop codon, M2 was designed 20 nt downstream of M1, and M3 was designed 24 bp downstream of M2. 
@@ -130,14 +113,8 @@
 Similar to the modified tRPS3 3'UTR-terminator designs, individual motifs of interest previously described were introduced into the insertion sites (Figure \@ref(fig:tRPS3-tTSA1-design-and-qpcr)A), whereby mod_NGG was designed to characterise a candidate stability motif, whilst mod_NTN, mod_NAA, mod_HNH and mod_HTH were designed to characterise candidate decay motifs.
 
 Alternatively, we wanted to find a native 3'UTR that contained the 4 shortlisted motifs of interest. 
-<<<<<<< HEAD
 Again, median 3'UTRs were extracted from the Pelechano et al. (2013) dataset filtered for the following criteria; 1) contains at least 2 shortlisted motifs of interest, 2) a highly expressed gene, 3) synthesisable.
 The PIR1 terminator chosen for motif deletion contains one copy each of the ATATTC and UGUAHMNU motifs, and 3 copies of the HWNCAUUWY motifs (Figure \@ref(fig:tPIR1-design-and-qpcr)A), although did not contain the putative stability motif GTATACCTA.
-=======
-Again, median 3'UTRs were extracted from the Pelechano et al. (2013) dataset filtered for the following criteria; 1) contains at least 2 shortlisted motifs of interest, 2) in the top 5% most abundant genes according to @Nadal2019 single cell RNAseq dataset.
-The PIR1 terminator chosen for motif deletion had to have all of the motifs present except the stability motif GTATACCTA, as this only occurs in limited number of native terminators.
-PIR1 does contain one copy each of the ATATTC and UGUAHMNU the motifs, and 3 copies of the HWNCAUUWY motifs (Figure \@ref(fig:tPIR1-design-and-qpcr)A).
->>>>>>> 85a83ce4
 
 The mutation of motifs for their removal from the PIR1 3'UTR was carried out according to the following criteria: 1) at least 50% of the motif sequence (specifically the motif consensus sequence) was mutated to a base that does not correspond to the consensus sequence.
 2) GC content was minimally altered.
