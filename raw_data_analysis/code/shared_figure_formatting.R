--- conflicted
+++ resolved
@@ -1,11 +1,6 @@
 library(ggplot2)
 library(cowplot)
-<<<<<<< HEAD
-library(extrafont)
 library(scales)
-=======
-# library(extrafont)
->>>>>>> 4c21a52a
 
 theme_set(
   theme_cowplot(font_size = 12, 
