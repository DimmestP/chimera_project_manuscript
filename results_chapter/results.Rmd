--- conflicted
+++ resolved
@@ -69,18 +69,11 @@
 All were suspected sequence motifs for mRNA binding proteins, several directly associated with proteins involved in mRNA degradation [@Hogan2008; @Shalgi2005; @Cheng2017].
 Any motifs that were found in fewer than 6 gene 3'UTRs, as annotated by @Pelechano2013, were removed.
 
-<<<<<<< HEAD
-We quantified the regulatory effects of the remaining 38 candidate CREs by applying a linear model predicting half-life to 2 recent transcriptome-wide analyses of mRNA decay using metabolic labeling [@Sun2013; @Chan2018].
-These datasets are loosely correlated in their half-life measurements across 4188 genes reported in both datasets, $R = 0.63$ (Figure \@ref(fig:hlife-decay-model)A). However, @Chan2018, which has greater coverage of genes in the yeast genome, 5529 vs 4304,  and used multiple time points to determine half lives, estimating substantially smaller half lives.
-Following @Cheng2017, we constructed a linear model to predict a transcript's half-life using the counts of motifs in its median length 3'UTR, the 3'UTR length, and the relative codon usage in each transcript's coding sequence (see Material and Methods). 
-The linear model performed similarly on both datasets by explaining 44% and 41% of the variability in half lives for the @Chan2018 and @Sun2013 data sets respectively (Figure \@ref(fig:hlife-decay-model)C).
-=======
-We quantified the regulatory effects of the remaining 38 candidate motifs by applying a linear model predicting half life to 2 recent transcriptome-wide analyses of mRNA decay that used metabolic labeling [@Sun2013; @Chan2018].
-These datasets are loosely correlated in their half life measurements across 4188 genes reported in both datasets, $R = 0.63$ (Figure \@ref(fig:hlife-decay-model)A). However, @Chan2018 estimated substantially smaller half lives.
-@Chan2018 also had greater coverage of genes in the yeast genome, 5529 vs 4304,  and used multiple time points to determine half lives. 
-Following @Cheng2017, we constructed a linear model to predict a transcript's half life using the counts of motifs in its 3'UTR, the length of the 3'UTR, and the relative codon usage in each transcript's coding sequence (see Material and Methods). 
-The linear model performed similarly on both datasets by explaining 44% and 41% of the variability in half lives for the @Chan2018 and @Sun2013 datasets respectively (Figure \@ref(fig:hlife-decay-model)C).
->>>>>>> 85a83ce4
+We quantified the regulatory effects of the remaining 38 candidate motifs by applying a linear model predicting half-life to 2 recent transcriptome-wide analyses of mRNA decay that used metabolic labeling [@Sun2013; @Chan2018].
+These datasets are loosely correlated in their half-life measurements across 4188 genes reported in both datasets, $R = 0.63$ (Figure \@ref(fig:hlife-decay-model)A). However, @Chan2018 estimated substantially smaller half-lives.
+@Chan2018 also had greater coverage of genes in the yeast genome, 5529 vs 4304,  and used multiple time points to determine half-lives. 
+Following @Cheng2017, we constructed a linear model to predict a transcript's half-life using the counts of motifs in its 3'UTR, the length of the 3'UTR, and the relative codon usage in each transcript's coding sequence (see Material and Methods). 
+The linear model performed similarly on both datasets by explaining 44% and 41% of the variability in half-lives for the @Chan2018 and @Sun2013 datasets respectively (Figure \@ref(fig:hlife-decay-model)C).
 This predictive power is comparable to the squared correlation between the datasets ($R^2 = 0.40$).
 Motifs that did not significantly contribute to the model were automatically filtered out using a greedy algorithm maximising the Akaike information criterion (AIC) during both training stages.
 Approximately 1.7% of the variance is explained by 7 significant motifs, with 42.0% explained by codon usage (Supplementary Table \@ref(tab:hlife-variance-table)), consistent with previous analyses [@Presnyak2015;@Cheng2017].
@@ -94,11 +87,8 @@
 However, it is not known how ATATTC and GTATACCTA affect mRNA decay.
 
 
-<<<<<<< HEAD
-(ref:tab-2-caption) \textbf{Summary of shortlisted motif characteristics.} The first 3 columns hold the consensus sequences for each motif and the exact versions removed from or inserted into host terminators. Each motif's coefficent given by the linear model predicting either [@Chan2018] or [@Sun2013] half-life data sets are included. Finally, the table includes notes on motif functions.
-=======
-(ref:tab-2-caption) \textbf{Summary of shortlisted motif characteristics.} The first 3 columns hold the consensus sequence for each motif and the exact versions deleted from or inserted into  the host terminators. Then, we report the paper from which the motif was selected from; @Hogan2008, @Shalgi2005 or @Cheng2017. Next, each motif's coefficient given by the linear model predicting either the @Chan2018 or the @Sun2013 half life datasets are included. Finally, the table includes notes on motif functions.
->>>>>>> 85a83ce4
+(ref:tab-2-caption) \textbf{Summary of shortlisted motif characteristics.} The first 3 columns hold the consensus sequence for each motif and the exact versions deleted from or inserted into  the host terminators. Then, we report the paper from which the motif was selected from; @Hogan2008, @Shalgi2005 or @Cheng2017. Next, each motif's coefficient given by the linear model predicting either the @Chan2018 or the @Sun2013 half-life datasets are included. Finally, the table includes notes on motif functions.
+
 
 ```{r motif-summary-table}
 readr::read_csv(here("results_chapter/data/motif_summary_table.csv")) %>%
@@ -108,13 +98,10 @@
   kableExtra::row_spec(0, bold = TRUE)
 ```
 
-<<<<<<< HEAD
-```{r hlife-decay-model, fig.cap="\\textbf{A linear model of transcript half-life quantifies the effect of candidate terminator motifs on half-life.} (\\textbf{A}) Correlation between the 2 transcript half lives ($\\lambda$), in minutes, reported in the Sun et al (2013) and Chan et al (2017) data sets. (\\textbf{B}) Predicted contributions to log2 half-life for chosen motifs in the Sun et al (2013) and Chan et al (2017) datasets. (\\textbf{C}) Predicted vs actual transcript half lives  calculated by a linear model of codon and motif usage trained on the Chan et al (2017) and Sun et al (2013) data sets.", fig.align='center'}
-=======
-(ref:hlife-decay-model-caption) \textbf{A linear model of transcript half life quantifies the effect of candidate terminator motifs on half life.} (\textbf{A}) Correlation between the 2 transcript half lives ($\lambda$), in minutes, reported in the @Chan2018 and @Sun2013 datasets. (\textbf{B}) Predicted contributions to log2 half life for chosen motifs in the @Chan2018 and @Sun2013 datasets. (\textbf{C}) Predicted vs actual transcript half lives  calculated by a linear model of codon and motif usage trained on the @Chan2018 and @Sun2013 datasets.
+
+(ref:hlife-decay-model-caption) \textbf{A linear model of transcript half-life quantifies the effect of candidate terminator motifs on half-life.} (\textbf{A}) Correlation between the 2 transcript half-lives ($\lambda$), in minutes, reported in the @Chan2018 and @Sun2013 datasets. (\textbf{B}) Predicted contributions to log2 half-life for chosen motifs in the @Chan2018 and @Sun2013 datasets. (\textbf{C}) Predicted vs actual transcript half-lives  calculated by a linear model of codon and motif usage trained on the @Chan2018 and @Sun2013 datasets.
 
 ```{r hlife-decay-model, fig.cap="(ref:hlife-decay-model-caption)", fig.align='center'}
->>>>>>> 85a83ce4
 knitr::include_graphics(here("results_chapter/figures/hlife_model_multi_fig.png"))
 ```
 
@@ -126,11 +113,11 @@
 We selected thioredoxin peroxidase tTSA1 as the second host terminator because it also lacks selected motifs and has similar length to tRPS3.
 In each host terminator we chose 3 motif insertion sites, selecting for: minimum impact on transcript secondary structure, avoiding known transcription termination elements, and matching the positions of motifs in native genes.
 Having 3 insertion sites enabled us to quantify combinations of motifs, including duplicates of weaker motifs to increase the likelihood of detecting a clear effect on gene expression. 
-We chose TGTACAATA and TTTCATTTC sequences as explicit versions of the TGTAHMNTA and HWNCATTWY consensus motifs respectively, and checked that these explicit versions have similar predicted effects on half life transcriptome-wide (Supplementary Tables \@ref(tab:HWNCAUUWY-motif-coef), \@ref(tab:TGTAHMNTA-motif-coef)).
+We chose TGTACAATA and TTTCATTTC sequences as explicit versions of the TGTAHMNTA and HWNCATTWY consensus motifs respectively, and checked that these explicit versions have similar predicted effects on half-life transcriptome-wide (Supplementary Tables \@ref(tab:HWNCAUUWY-motif-coef), \@ref(tab:TGTAHMNTA-motif-coef)).
 Altogether, 7 variant terminators were designed for these 2 host terminators: the wildtype terminator, a control to test the insertion sites with randomly generated sequences, 4 testing the effects of inserting each motif individually and a final variant to test interactions between the TGTAHMNTA and HWNCATTWY motifs.
 We created a construct library by pairing each terminator with three different promoters; its native promoter pairing (pRPS3 or pTSA1), the high-expression promoter pPGK1, and the low-expression promoter pSRO9.
 
-Motifs predicted to affect half life affect mRNA abundance when inserted into tRPS3 in reporter constructs (Figure \@ref(fig:tRPS3-tTSA1-design-and-qpcr)B).
+Motifs predicted to affect half-life affect mRNA abundance when inserted into tRPS3 in reporter constructs (Figure \@ref(fig:tRPS3-tTSA1-design-and-qpcr)B).
 We measured mRNA abundance by RT-qPCR across 6 biological replicates, each quantified in 3 technical replicates and normalised by the $\Delta Cq$ method against values from 3 reference mRNAs (see methods).
 Insertion of 2 copies of ATATTC (mod_NAA) generally lowers the mRNA abundance, as much as 4-fold when paired with the pRPS3 promoter.
 Insertion of either TGTAHMNTA (mod_NTN), or 2 copies of HWNCATTWY (mod_HNH), tends to decrease mRNA abundance, and their combined insertion (mod_HTH) tends to decrease mRNA abundance even further.
@@ -165,13 +152,13 @@
 
 ## Motif effects on gene expression depend both on terminator context and promoter pairing
 
-We compared the effects of cis-regulatory motifs on mRNA abundance to predicted effects inferred from the transcriptome-wide measurements of half life.
+We compared the effects of cis-regulatory motifs on mRNA abundance to predicted effects inferred from the transcriptome-wide measurements of half-life.
 First, we trained a linear model using the RT-qPCR results to estimate the change in log2 mRNA abundance (i.e. $\Delta Cq$) due to the presence of a motif in each promoter and terminator combination.
-Using a simple model of transcript production and decay, we can argue that changes in mRNA abundance are directly proportional to changes in mRNA half life (see methods).
-Therefore, we compared the motif's estimated change in log2 mRNA abundance to that predicted due to changes in log2 half life, estimated from our transcriptome-wide analysis of the @Chan2018 dataset.
+Using a simple model of transcript production and decay, we can argue that changes in mRNA abundance are directly proportional to changes in mRNA half-life (see methods).
+Therefore, we compared the motif's estimated change in log2 mRNA abundance to that predicted due to changes in log2 half-life, estimated from our transcriptome-wide analysis of the @Chan2018 dataset.
 The effect of motifs in reporter constructs is correlated with the predictive model, but the strength of the correlation depends on context (Figure \@ref(fig:hlife-predict-vs-abundance-and-motif-context-dependence)A).
 Constructs with inserted motifs (i.e. tRPS3 and tTSA1 constructs) had a lower correlation with predicted effects than constructs with deleted motifs (i.e. tPIR1 constructs).
-Interestingly, motif effects on mRNA abundance appear to be greater than that predicted from their effect on half life when their host terminator is paired with its native promoter.
+Interestingly, motif effects on mRNA abundance appear to be greater than that predicted from their effect on half-life when their host terminator is paired with its native promoter.
 
 We next directly compared the estimated coefficients for each motif's effect on mRNA abundance across promoter-terminator pairing (Figure \@ref(fig:hlife-predict-vs-abundance-and-motif-context-dependence)B).
 The effect of a motif depends on terminator context.
