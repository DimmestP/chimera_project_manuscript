--- conflicted
+++ resolved
@@ -198,13 +198,13 @@
 We mapped the reads to genome sequences extended by the relevant reporter plasmid sequence.
 
 We detected 1000s of reads on each reporter construct, which is enough to quantify expression confidently as well as to assign poly(A) sites.
-We checked that counts of all other RNAs are highly correlated between samples, giving us confidence that changes in construct detection are meaningful (Figure \@ref(fig:rnaseq-QC-correlation)).
+We checked that counts of all other RNAs are highly correlated between samples, giving us confidence that changes in construct detection are meaningful (Supplementary Figure \@ref(fig:rnaseq-QC-correlation)).
 Transcript abundance, relative to mod_NNN, for most constructs correlates strongly with qPCR results (Figure \@ref(fig:quantseq-polyA-site-usage)A).
 However, some constructs were detected as more abundant by RNA-seq for reasons that are unclear.
 
 We display the poly(A) sites as the cumulative fraction of poly(A)-site reads mapped at each location downstream of construct stop codons, out of all reads mapped to the terminator (Figure \@ref(fig:quantseq-polyA-site-usage)B).
-We confirmed that in other genes the poly(A) site locations were highly reproducible across samples, giving us confidence that changes in reporter poly(A) sites are meaningful (Figure \@ref(fig:rnaseq-QC-QuantSeq-and-5PSeq-genomic-polyA)).
-Poly(A) sites are in the same relative positions in native loci and the constructs with wild-type terminator (Figure \@ref(fig:rnaseq-QC-genomic-vs-plasmid-polyA)).
+We confirmed that in other genes the poly(A) site locations were highly reproducible across samples, giving us confidence that changes in reporter poly(A) sites are meaningful (Supplementary Figure \@ref(fig:rnaseq-QC-QuantSeq-and-5PSeq-genomic-polyA)).
+Poly(A) sites are in the same relative positions in native loci and the constructs with wild-type terminator (Supplementary Figure \@ref(fig:rnaseq-QC-genomic-vs-plasmid-polyA)).
 Then, we compared 3'end positions of reads between modified and wild-type reporter constructs to determine the poly(A) site usage.
 In both wild-type and mod_NNN tTSA1 constructs, the same poly(A) sites are used.
 Surprisingly, tRPS3 mod_NNN constructs appear to be using a novel upstream poly(A) site, that appears in about $50%$ percent of reads and is located upstream of the 3rd motif insertion site.
@@ -223,14 +223,9 @@
 
 We then asked whether modifications in the 3'-UTR region impact 5'-3' degradation following mRNA decapping, using the 5PSeq method targeted to the 3'-end regions of mRNA [@Pelechano2016].
 5PSeq can detect changing ribosome dynamics through 5'-3' co-translational degradation, however, the novel modification to 5Pseq here uses an anchored oligo(dT) reverse primer so detects only the poly(A)-site proximal region of the mRNA instead of the entire coding sequence.
-The 5Pseq counts per gene are highly reproducible between samples (Figure \@ref(fig:rnaseq-QC-correlation)B), and the abundances of reporter mRNAs from different constructs correlate well between 5PSeq and QuantSeq data (Figure \@ref(fig:rnaseq-QC-correlation)C).
-Our 5PSeq data finds no detectable changes in 5'-phosphorylated intermediates between wild-type and modified reporter constructs, and thus does not indicate detectable changes in ribosome dynamics near the 3' end of transcripts (Figure \@ref(fig:rnaseq-QC-genomic-vs-plasmid-polyA)).
-<<<<<<< HEAD
-Moreover, the poly(A) site distribution for each construct matches that obtained from QuantSeq data, suggesting that 3'-UTR isoforms are not differentially degraded using this pathway regardless of the motifs inserted.
-Finally, the abundances of different reporter mRNAs from different constructs correlate well between 5PSeq and QuantSeq data (Figure \@ref(fig:rnaseq-QC-correlation)C).
-=======
-Moreover, the poly(A) site distribution for each construct matches that obtained from QuantSeq data, suggesting that 3'-UTR isoforms are not differentially degraded using this pathway regardless of the motifs inserted (Figures \@ref(fig:rnaseq-QC-genomic-vs-plasmid-polyA), \@ref{fig:relative-polya-counts}).
->>>>>>> f9c5b2bc
+The 5Pseq counts per gene are highly reproducible between samples (Supplementary Figure \@ref(fig:rnaseq-QC-correlation)B), and the abundances of reporter mRNAs from different constructs correlate well between 5PSeq and QuantSeq data (Supplementary Figure \@ref(fig:rnaseq-QC-correlation)C).
+Our 5PSeq data finds no detectable changes in 5'-phosphorylated intermediates between wild-type and modified reporter constructs, and thus does not indicate detectable changes in ribosome dynamics near the 3' end of transcripts (Supplementary Figure \@ref(fig:rnaseq-QC-genomic-vs-plasmid-polyA)).
+Moreover, the poly(A) site distribution for each construct matches that obtained from QuantSeq data, suggesting that 3'-UTR isoforms are not differentially degraded using this pathway regardless of the motifs inserted (Supplementary Figures \@ref(fig:rnaseq-QC-genomic-vs-plasmid-polyA), \@ref{fig:relative-polya-counts}).
 
 Overall, poly(A) site mapping showed that most reporter mRNAs retained the expected poly(A) site and motifs, except for a new alternative poly(A) site in tRPS3 mod_NNN constructs.
 This highlights the potential for unexpected consequences from composing cis-regulatory elements, even when introducing "random" insertions of no known function.